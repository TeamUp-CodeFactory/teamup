"use client";
import  Landingpage  from "./Views/landingpage";
import { useState } from "react";

<<<<<<< HEAD
import type React from "react";
import type { Student, Team, AssignmentWarning, MinStudentMode } from '@/types';
import { useState, useCallback, useEffect, useMemo } from "react";
import { File, FileUp, FileDown, Download, Users, Settings, Trash2, AlertTriangle, Mail, Shuffle, Sparkles, Zap } from "lucide-react";
import { Button } from "@/components/ui/button";
import { Input } from "@/components/ui/input";
import { Card, CardHeader, CardTitle, CardDescription, CardContent, CardFooter } from "@/components/ui/card";
import { Label } from "@/components/ui/label";
import { Table, TableBody, TableCell, TableHead, TableHeader, TableRow } from "@/components/ui/table";
import { Badge } from "@/components/ui/badge";
import { Alert, AlertDescription, AlertTitle } from "@/components/ui/alert";
import { Toaster } from "@/components/ui/toaster";
import { Sidebar } from "@/components/ui/sidebar";
import { ScrollArea } from "@/components/ui/scroll-area";
import { RadioGroup, RadioGroupItem } from "@/components/ui/radio-group";
import { Accordion, AccordionContent, AccordionItem, AccordionTrigger } from "@/components/ui/accordion";
import { useToast } from "@/hooks/use-toast";
import { generateExcelTemplate } from '@/lib/file_management/excelTemplate';
import { parseStudentExcel } from '@/lib/file_management/excelProcessor';
import { exportTeamsToExcel } from '@/lib/file_management/excelExporter';
import { allocateTeams } from '@/lib/teams/allocator';
import { getConfiguredSubjectMinimum } from '@/lib/teams/utils'; // Corrected import
import { cn } from "@/lib/utils";

// Helper: Count students with specific subject in a team.
const countStudentsWithSubject = (team: Team, subject: string): number => {
  return team.students.filter(s => s.Materias.some(sg => sg.subject === subject)).length;
};

/**
 * The main page component for the TeamUp application.
 *
 * This component provides the full workflow for uploading a student Excel file,
 * configuring team assignment parameters, generating teams according to subject/group constraints,
 * displaying warnings/errors, and exporting results.
 *
 * ## Main Features
 * - Uploads and parses an Excel file with student data.
 * - Allows configuration of:
 *   - Number of teams.
 *   - Subjects to consider for team assignment.
 *   - Minimum number of students per subject (global or per subject).
 * - Generates teams based on the selected configuration, ensuring subject/group requirements.
 * - Displays errors and warnings if team assignment cannot fully meet the requirements.
 * - Shows a preview of students, generated teams, and unassigned students.
 * - Exports the teams and warnings to an Excel file.
 * - Provides UI feedback via toast notifications.
 *
 * ## State Variables
 * - `students`: List of all loaded students.
 * - `fileName`: Name of the uploaded Excel file.
 * - `allSubjectsFromFile`: All unique subjects found in the file.
 * - `selectedSubjects`: Subjects selected for team assignment.
 * - `minStudentsPerSubject`: Global minimum students per subject.
 * - `numberOfTeams`: Number of teams to generate.
 * - `generatedTeams`: The generated teams after assignment.
 * - `error`: Error message for critical issues.
 * - `warnings`: List of assignment warnings (critical and non-critical).
 * - `minMode`: Mode for minimum students ('global' or 'individual').
 * - `individualMinStudents`: Minimum students per subject (for individual mode).
 *
 * ## Main Handlers
 * - `handleTemplate`: Downloads an Excel template for user guidance.
 * - `handleFileUpload`: Handles Excel file upload and parsing.
 * - `handleAssignTeams`: Generates teams based on the current configuration.
 * - `handleNumberOfTeamsChange`: Updates the number of teams.
 * - `handleSubjectToggle`: Toggles subject selection for team assignment.
 * - `handleIndividualMinChange`: Updates minimum students for a specific subject.
 * - `handleGlobalMinChange`: Updates the global minimum students per subject.
 * - `handleClearData`: Clears all loaded data and resets the app state.
 * - `handleExport`: Exports generated teams and warnings to an Excel file.
 *
 * ## UI Layout
 * - Initial card for file upload and template download.
 * - Main layout with configuration panel and results display when students are loaded.
 * - Error and warning alerts, students preview, and generated teams table.
 *
 * @component
 * @returns {JSX.Element} The rendered TeamUp main page.
 */
export default function Home() {
  // Main application states.
  const [students, setStudents] = useState<Student[]>([]);
  const [fileName, setFileName] = useState<string | null>(null);
  const [allSubjectsFromFile, setAllSubjectsFromFile] = useState<string[]>([]);
  const [selectedSubjects, setSelectedSubjects] = useState<string[]>([]);
  const [minStudentsPerSubject, setMinStudentsPerSubject] = useState<number>(1);
  const [numberOfTeams, setNumberOfTeams] = useState<number>(1);
  const [generatedTeams, setGeneratedTeams] = useState<Team[]>([]);
  const [error, setError] = useState<string | null>(null);
  const [warnings, setWarnings] = useState<AssignmentWarning[]>([]);
  const [minMode, setMinMode] = useState<MinStudentMode>('global');
  const [individualMinStudents, setIndividualMinStudents] = useState<Record<string, number>>({});
  const { toast } = useToast();
  const hasStudents = students.length > 0;
  const hasTeams = numberOfTeams > 1;

  // Downloads the Excel template.
  const handleTemplate = useCallback(() => {
    const templateBlob = generateExcelTemplate();
    const url = window.URL.createObjectURL(templateBlob);
    const a = document.createElement('a');
    a.href = url;
    a.download = 'listado_estudiantes.xlsx';
    document.body.appendChild(a);
    a.click();
    a.remove();
    window.URL.revokeObjectURL(url);
    toast({ title: "Éxito", description: "La plantilla de se ha descargado correctamente." });
  }, [
    toast
  ]);

  // IDs of students already assigned to teams.
  const assignedStudentIDsInTeams = useMemo(() => {
    return new Set(generatedTeams.flatMap(g => g.students.map(s => s.ID)));
  }, [generatedTeams]);

  // List of unassigned students.
  const unassignedStudents = useMemo(() => {
    return students.filter(s => !assignedStudentIDsInTeams.has(s.ID));
  }, [students, assignedStudentIDsInTeams]);

  // Gets the minimum to display for a subject (according to mode).
  const getDisplayMinimumForSubject = useCallback((subject: string): number => {
    return getConfiguredSubjectMinimum(subject, minMode, minStudentsPerSubject, individualMinStudents); // Corrected function call
  }, [minMode, minStudentsPerSubject, individualMinStudents]);

  // Handles Excel file upload and processing of students/subjects.
  const handleFileUpload = useCallback(async (event: React.ChangeEvent<HTMLInputElement>) => {
    const file = event.target.files?.[0];

    if (!file) return;

    // Clear previous states.
    setFileName(file.name);
    setError(null);
    setWarnings([]);
    setStudents([]);
    setGeneratedTeams([]);
    setSelectedSubjects([]);
    setAllSubjectsFromFile([]);
    setIndividualMinStudents({});

    try {
      const buffer = await file.arrayBuffer();
      const { students: parsedStudents, uniqueSubjects } = parseStudentExcel(buffer);
      setStudents(parsedStudents);
      setAllSubjectsFromFile(uniqueSubjects);
      setSelectedSubjects(uniqueSubjects);
      const initialIndividualMins: Record<string, number> = {};
      uniqueSubjects.forEach(subj => {
        initialIndividualMins[subj] = 1;
      });
      setIndividualMinStudents(initialIndividualMins);
      toast({ title: "Éxito", description: "Archivo cargado y procesado correctamente." });
    } catch (err) {
      console.error("Error processing Excel file:", err);
      const errorMessage = err instanceof Error ? err.message : "Ocurrió un error desconocido al procesar el archivo.";
      setError(errorMessage);
      toast({ title: "Error", description: errorMessage, variant: "destructive" });
      setFileName(null);
      setStudents([]);
      setSelectedSubjects([]);
      setAllSubjectsFromFile([]);
      setIndividualMinStudents({});
    } finally {
      if (event.target) {
        event.target.value = '';
      }
    }
  }, [toast]);

  // Generates teams according to the current configuration.
  const handleAssignTeams = useCallback(() => {
    setError(null);
    setWarnings([]);
    setGeneratedTeams([]);

    // Pre-validations.
    if (students.length === 0) {
      setError("No hay estudiantes para asignar. Cargue un archivo de Excel.");
      toast({ title: "Error", description: "No hay estudiantes cargados.", variant: "destructive" });
      return;
    }

    if (selectedSubjects.length === 0) {
      setError("No hay materias seleccionadas para distribuir los estudiantes.");
      toast({ title: "Error", description: "Seleccione al menos una materia.", variant: "destructive" });
      return;
    }

    if (numberOfTeams <= 0) {
      setError("El número de equipos debe ser mayor que cero.");
      toast({ title: "Error", description: "El número de equipos debe ser positivo.", variant: "destructive" });
      return;
    }

    if (minMode === 'global' && minStudentsPerSubject <= 0) {
      setError("El número mínimo de estudiantes por materia debe ser mayor que cero.");
      toast({ title: "Error", description: "El mínimo global debe ser positivo.", variant: "destructive" });
      return;
    }

    if (minMode === 'individual' && selectedSubjects.some(subj => (individualMinStudents[subj] ?? 1) <= 0)) {
      setError("El número mínimo de estudiantes por materia debe ser mayor que cero.");
      toast({ title: "Error", description: "Los mínimos por materia deben ser positivos.", variant: "destructive" });
      return;
    }

    try {
      const { teams, warnings: assignmentWarnings } = allocateTeams(
        students,
        selectedSubjects,
        numberOfTeams,
        minMode,
        minStudentsPerSubject,
        individualMinStudents
      );
      setGeneratedTeams(teams);
      setWarnings(assignmentWarnings);

      const criticalFailures = assignmentWarnings.filter(w => w.isCritical);

      if (criticalFailures.length > 0) {
        toast({ title: "Equipos generados con errores", description: `${criticalFailures.length} problema(s) críticos detectados. Revise las advertencias.`, variant: "destructive", duration: 9000 });
      } else if (assignmentWarnings.length > 0) {
        toast({ title: "Equipos generados con advertencias", description: "Algunos requisitos pueden no haberse cumplido. Revise las advertencias.", variant: "warning", duration: 7000 });
      } else if (teams.length > 0) {
        toast({ title: "Éxito", description: "Equipos asignados correctamente." });
      } else {
        if (!assignmentWarnings.some(w => w.isCritical)) {
          setError("No se pudieron generar equipos con la configuración actual (posiblemente no hay estudiantes con las materias seleccionadas).");
          toast({ title: "Error", description: "No se generaron equipos. Verifique la selección de materias.", variant: "destructive" });
        }
      }
    } catch (err) {
      console.error("Error during team allocation:", err);
      const message = err instanceof Error ? err.message : "Ocurrió un error desconocido al asignar equipos.";
      setError(message);
      toast({ title: "Error", description: message, variant: "destructive" });
    }
  }, [
    students,
    selectedSubjects,
    numberOfTeams,
    minMode,
    minStudentsPerSubject,
    individualMinStudents,
    toast
  ]);

  // Changes the number of teams and clears previous results.
  const handleNumberOfTeamsChange = useCallback((value: number) => {
    setNumberOfTeams(Math.max(1, value || 1));
    setGeneratedTeams([]);
    setWarnings([]);
    setError(null);
  }, []);

  // Toggles the selection of a subject and updates individual minimums.
  const handleSubjectToggle = useCallback((subject: string) => {
    setSelectedSubjects(prev =>
      prev.includes(subject) ? prev.filter(s => s !== subject) : [...prev, subject]
    );
    setIndividualMinStudents(prevMins => {
      const newMins = { ...prevMins };
      if (!selectedSubjects.includes(subject) && !(subject in newMins)) {
        newMins[subject] = 1;
      }
      return newMins;
    });
    setGeneratedTeams([]);
    setWarnings([]);
    setError(null);
  }, [selectedSubjects]);

  // Changes the individual minimum for a subject.
  const handleIndividualMinChange = useCallback((subject: string, value: number) => {
    setIndividualMinStudents(prev => ({
      ...prev,
      [subject]: Math.max(1, value || 1)
    }));
    setGeneratedTeams([]);
    setWarnings([]);
    setError(null);
  }, []);

  // Changes the global minimum for all subjects.
  const handleGlobalMinChange = useCallback((value: number) => {
    setMinStudentsPerSubject(Math.max(1, value || 1));
    setGeneratedTeams([]);
    setWarnings([]);
    setError(null);
  }, []);

  // Clears all data and application states.
  const handleClearData = useCallback(() => {
    setStudents([]);
    setFileName(null);
    setSelectedSubjects([]);
    setAllSubjectsFromFile([]);
    setMinStudentsPerSubject(1);
    setNumberOfTeams(1);
    setGeneratedTeams([]);
    setError(null);
    setWarnings([]);
    setMinMode('global');
    setIndividualMinStudents({});
    const fileInput = document.getElementById('file-upload') as HTMLInputElement;
    if (fileInput) {
      fileInput.value = '';
    }
    toast({ title: "Datos eliminados", description: "Se han limpiado los datos cargados y la configuración." });
  }, [toast]);

  // Exports the generated teams and unassigned students to an Excel file.
  const handleExport = useCallback(async () => {
    if (generatedTeams.length === 0 && unassignedStudents.length === 0) {
      toast({ title: "Error", description: "No hay equipos generados ni estudiantes sin asignar.", variant: "destructive" });
      return;
    }
    try {
      const blob = exportTeamsToExcel(
        generatedTeams,
        students,
        selectedSubjects,
        warnings,
        fileName,
        minMode,
        minStudentsPerSubject,
        individualMinStudents
      );
      const link = document.createElement("a");
      link.href = URL.createObjectURL(blob);
      const exportFileName = (fileName ? fileName.replace(/\.xlsx?$/, '') : 'equipos') + '_asignados.xlsx';
      link.download = exportFileName;
      document.body.appendChild(link);
      link.click();
      document.body.removeChild(link);
      URL.revokeObjectURL(link.href);
      toast({ title: "Éxito", description: "Equipos exportados correctamente." });
    } catch (err) {
      console.error("Error exporting to Excel:", err);
      const message = err instanceof Error ? err.message : "Ocurrió un error desconocido al exportar los equipos.";
      setError(message);
      toast({ title: "Error", description: message, variant: "destructive" });
    }
  }, [
    generatedTeams,
    students,
    selectedSubjects,
    warnings,
    fileName,
    minMode,
    minStudentsPerSubject,
    individualMinStudents,
    unassignedStudents.length,
    toast
  ]);

  // Rendering
  return (
    <>
      {/* Sidebar fija visible en todas las pantallas */}
      <Sidebar key={`${hasStudents}-${hasTeams}`} // Fuerza re-renderizado al cambiar hasStudents
        onDownloadTemplate={handleTemplate} // Fun para descargar plantilla
        hasStudents={hasStudents} // Indica si hay estudiantes cargados
        hasTeams={hasTeams}
        /> 
      {/* Contenido principal */}
      <div className="ml-[305px] container mx-auto flex flex-col p-4 md:p-8 min-h-screen bg-secondary">
        <Toaster />
        {/* Initial screen with full width file upload card */}
        {!hasStudents && (
          <main className="flex-1 flex justify-center items-center bg-secondary">
            <Card className="shadow-sm  w-full md:w-2/3 mx-auto shadow-2xl">
              <CardHeader>
                <CardTitle className="text-2xl font-semibold flex items-center justify-center gap-2 text-center">
                  Bienvenid@ ¡Comencemos!
                </CardTitle>
                <CardDescription className="text-sm text-muted-foreground text-center">
                  Para empezar debes cargar un archivo de Excel con el listado de estudiantes. Asegúrate que contenga las siguientes columnas: ID, Nombre completo, Correo electrónico, Materias y Grupos.
                </CardDescription>
              </CardHeader>
              <CardContent>
                <div className="space-y-2">
                  <Label htmlFor="file-upload" className={cn(
                    "flex items-center justify-center w-full h-32 px-4 transition bg-background border-2 border-border border-dashed rounded-md appearance-none cursor-pointer hover:border-primary focus:outline-none",
                    fileName && "border-primary bg-primary/10"
                  )}>
                    <span className="flex items-center space-x-2 text-center">
                      <FileUp className="h-6 w-6 " />
                      <span className="font-medium text-foreground">
                        {fileName ? `${fileName}` : 'Haz clic o arrastra para subir un archivo'}
                      </span>
                    </span>
                    <Input
                      id="file-upload"
                      type="file"
                      accept=".xlsx"
                      onChange={handleFileUpload}
                      className="sr-only"
                    />
                  </Label>
                  <p className="text-xs text-center text-muted-foreground mt-1">
                    Solo se permiten archivos .xlsx
                  </p>
                </div>
              </CardContent>
            </Card>
          </main>
        )}

        {/* Main layout when students are loaded */}
        {hasStudents && (
          <div className="grid grid-cols-1 md:grid-cols-3 gap-6 relative">
            {/* Configuration Column */}
            <div className="md:col-span-1 space-y-6">
              <Card className="shadow-sm">
                <CardHeader>
                  <CardTitle className="text-lg font-semibold flex items-center gap-2">
                    <File className="text-accent" />
                    Cargar archivo
                  </CardTitle>
                  <CardDescription className="text-sm text-muted-foreground">
                    Selecciona un archivo de Excel con el listado de estudiantes.
                  </CardDescription>
                </CardHeader>
                <CardContent>
                  <div className="space-y-2">
                    <Label htmlFor="file-upload" className={cn(
                      "flex items-center justify-center w-full h-20 px-4 transition bg-background border-2 border-border border-dashed rounded-md appearance-none cursor-pointer hover:border-primary focus:outline-none",
                      fileName && "border-primary bg-primary/10"
                    )}>
                      <span className="flex items-center space-x-2 text-center">
                        <FileUp className="h-5 w-5 text-primary" />
                        <span className="font-medium text-foreground text-sm">
                          {fileName ? `${fileName}` : 'Haz clic o arrastra para subir un archivo'}
                        </span>
                      </span>
                      <Input
                        id="file-upload"
                        type="file"
                        accept=".xlsx"
                        onChange={handleFileUpload}
                        className="sr-only"
                      />
                    </Label>
                    <p className="text-xs text-end text-muted-foreground mt-1">
                      Solo se permiten archivos .xlsx
                    </p>
                    <Button variant="outline" size="sm" onClick={handleClearData} className="w-full flex items-center gap-1 hover:bg-primary/10 hover:text-primary">
                      <Trash2 className="w-4 h-4" /> Limpiar datos
                    </Button>
                  </div>
                </CardContent>
              </Card>
              {/* Configuration Section only if students loaded */}
              <div className="md:sticky md:top-0 md:self-start h-screen scroll no-scrollbar">
                <Card className="shadow-sm">
                  <CardHeader>
                    <CardTitle className="text-lg font-semibold flex items-center gap-2"><Settings className="text-primary" /> Configurar equipos</CardTitle>
                    <CardDescription className="text-sm text-muted-foreground">Define cómo se conformarán los equipos.</CardDescription>
                  </CardHeader>
                  <CardContent className="space-y-6 no-scrollbar">
                    {/* Number of Teams */}
                    <div className="space-y-2">
                      <Label htmlFor="num-teams" className="font-semibold block mb-2">Cantidad máxima de equipos</Label>
                      <Input
                        id="num-teams"
                        type="number"
                        min="1"
                        value={numberOfTeams}
                        onChange={(e) => handleNumberOfTeamsChange(parseInt(e.target.value))}
                        placeholder="Ej: 5"
                        className="form-input"
                      />
                    </div>
                    {/* Subjects to Consider */}
                    <div className="space-y-2">
                      <Label className="font-semibold block mb-2">Materias a considerar</Label>
                      <div className="space-y-1 rounded-md border p-2 bg-background">
                        {allSubjectsFromFile.length > 0 ? allSubjectsFromFile.map((subject) => (
                          <div key={subject} className="flex items-center space-x-2">
                            <input
                              type="checkbox"
                              id={`subject-${subject}`}
                              checked={selectedSubjects.includes(subject)}
                              onChange={() => handleSubjectToggle(subject)}
                              className="form-checkbox h-4 w-4 text-primary border-muted-foreground rounded focus:ring-primary cursor-pointer"
                            />
                            <Label htmlFor={`subject-${subject}`} className="text-sm font-normal cursor-pointer">
                              {subject}
                            </Label>
                          </div>
                        )) : (
                          <p className="text-sm text-muted-foreground">No hay materias detectadas en el archivo.</p>
                        )}
                      </div>
                      <p className="text-xs text-muted-foreground">Marca las materias que deben estar presentes en cada equipo.</p>
                    </div>
                    {/* Minimum Students Configuration */}
                    <div className="space-y-3">
                      <Label className="font-semibold block mb-2">Mínimo de estudiantes por materia</Label>
                      <RadioGroup value={minMode} onValueChange={(value) => {
                        setMinMode(value as MinStudentMode);
                        setGeneratedTeams([]);
                        setWarnings([]);
                        setError(null);
                      }} className="mb-2">
                        <div className="flex items-center space-x-2">
                          <RadioGroupItem value="global" id="min-global" />
                          <Label htmlFor="min-global" className="font-normal">Valor global</Label>
                        </div>
                        <div className="flex items-center space-x-2">
                          <RadioGroupItem value="individual" id="min-individual" />
                          <Label htmlFor="min-individual" className="font-normal">Valor por materia</Label>
                        </div>
                      </RadioGroup>
                      {minMode === 'global' && (
                        <div className="space-y-2 mt-1">
                          <p className="text-xs text-muted-foreground mb-2">Define el mínimo para todas las materias seleccionadas:</p>
                          <Input
                            id="min-students-global"
                            type="number"
                            min="1"
                            value={minStudentsPerSubject}
                            onChange={(e) => handleGlobalMinChange(parseInt(e.target.value))}
                            placeholder="Ej: 1"
                            className="form-input"
                          />
                          <p className="text-xs text-muted-foreground">Cada equipo intentará incluir mínimo este número de estudiantes para cada materia considerando su grupo.</p>
                        </div>
                      )}
                      {minMode === 'individual' && (
                        <div className="space-y-2 mt-1">
                          <p className="text-xs text-muted-foreground mb-2">Define el mínimo para cada materia seleccionada:</p>
                          <div className="w-full rounded-md border p-2 bg-background space-y-2">
                            {selectedSubjects.length > 0 ? selectedSubjects.map(subject => (
                              <div key={subject} className="flex items-center justify-between space-x-2">
                                <Label htmlFor={`min-${subject}`} className="text-sm flex-1 truncate">{subject}</Label>
                                <Input
                                  id={`min-${subject}`}
                                  type="number"
                                  min="1"
                                  value={individualMinStudents[subject] ?? 1}
                                  onChange={(e) => handleIndividualMinChange(subject, parseInt(e.target.value))}
                                  className="form-input w-20 h-8 text-sm"
                                  placeholder="1"
                                />
                              </div>
                            )) : (
                              <p className="text-sm text-muted-foreground text-center py-4">Selecciona materias primero.</p>
                            )}
                          </div>
                          <p className="text-xs text-muted-foreground">Cada equipo intentará incluir mínimo este número de estudiantes para cada materia considerando su grupo.</p>
                        </div>
                      )}
                    </div>
                  </CardContent>
                  <CardFooter>
                    <Button onClick={handleAssignTeams} disabled={students.length === 0 || selectedSubjects.length === 0} className="flex items-center gap-2 w-full">
                      <Shuffle className="h-4 w-4" /> Generar equipos
                    </Button>
                  </CardFooter>
                </Card>
              </div>
            </div>

            {/* Results Column */}
            <div className="md:col-span-2 space-y-6">
              {/* Global Error Display */}
              {error && (
                <Alert variant="destructive">
                  <AlertTriangle className="h-4 w-4 text-destructive" />
                  <AlertTitle>Error en la aplicación</AlertTitle>
                  <AlertDescription>{error}</AlertDescription>
                </Alert>
              )}
              {/* Warnings & Errors (shown when teams generated and warnings exist) */}
              {warnings.length > 0 && generatedTeams.length > 0 && (
                <Card className="shadow-sm">
                  <Accordion type="single" collapsible className="w-full">
                    <AccordionItem value="warnings" className="border-none">
                      <CardHeader className={cn("p-4 rounded-t-lg", warnings.some(w => w.isCritical) ? "bg-destructive/10" : "bg-yellow-50 dark:bg-yellow-900/30")}>
                        <AccordionTrigger className="p-0 hover:no-underline [&[data-state=open]>svg]:rotate-180">
                          <div className="flex items-center flex-1">
                            <AlertTriangle className={cn("h-5 w-5", warnings.some(w => w.isCritical) ? "text-destructive" : "text-yellow-600 dark:text-yellow-400")} />
                            <CardTitle className={cn("text-lg pl-2 mb-0", warnings.some(w => w.isCritical) ? "text-destructive" : "text-yellow-800 dark:text-yellow-300")}>
                              Advertencias y errores ({warnings.length})
                              {warnings.some(w => w.isCritical) && " - ¡CRÍTICO!"}
                            </CardTitle>
                          </div>
                        </AccordionTrigger>
                      </CardHeader>
                      <AccordionContent className="border border-t-0 rounded-b-lg p-4">
                        <AlertDescription className="pl-0">
                          Revisa los siguientes problemas{warnings.some(w => w.isCritical) && ". Algunos son críticos y requieren ajustes"}:
                          <ul className="list-disc pl-5 space-y-1 mt-2">
                            {warnings.map((warning, index) => (
                              <li key={index} className={cn(
                                "text-sm",
                                warning.isCritical && "font-semibold text-destructive dark:text-red-300"
                              )}>
                                {warning.isCritical && <Badge variant="destructive" className="mr-1.5 text-xs px-1 py-0 align-middle">CRÍTICO</Badge>}
                                {warning.message}
                              </li>
                            ))}
                          </ul>
                          <p className="mt-3 text-xs text-muted-foreground">Estos detalles también se incluirán al exportar los datos.</p>
                        </AlertDescription>
                      </AccordionContent>
                    </AccordionItem>
                  </Accordion>
                </Card>
              )}
              {/* Students preview (shown only if students loaded and no teams generated yet) */}
              {students.length > 0 && generatedTeams.length === 0 && (
                <Card className="bg-background/80 shadow-sm">
                  <CardHeader>
                    <CardTitle className="flex items-center gap-2 text-xl"><Users className="text-muted-foreground" /> Listado de estudiantes ({students.length})</CardTitle>
                    <CardDescription className="mt-1.5">Estudiantes cargados desde '{fileName}'. Verifica las materias seleccionadas (<Badge variant="default" className="text-xs px-1.5 py-0.5 align-middle bg-primary text-primary-foreground">color verde</Badge>).</CardDescription>
                  </CardHeader>
                  <CardContent>
                    <Table className="border">
                      <TableHeader>
                        <TableRow>
                          <TableHead className="w-[100px]">ID</TableHead>
                          <TableHead>Estudiante</TableHead>
                          <TableHead>Materias y grupos</TableHead>
                        </TableRow>
                      </TableHeader>
                      <TableBody>
                        {students.map((student, index) => (
                          <TableRow key={`${student.ID}-${index}`} className="hover:bg-muted/30">
                            <TableCell className="font-mono text-xs">{student.ID}</TableCell>
                            <TableCell>
                              <div className="font-medium">{student['Nombre completo']}</div>
                              <div className="text-xs text-muted-foreground flex items-center gap-1">
                                <Mail className="h-3 w-3" />
                                {student['Correo electrónico']}
                              </div>
                            </TableCell>
                            <TableCell>
                              <div className="flex flex-wrap gap-1">
                                {student.Materias.map((sg) => (
                                  <Badge key={`${sg.subject}-${sg.group}`} variant={selectedSubjects.includes(sg.subject) ? "default" : "secondary"} className={cn("text-xs", selectedSubjects.includes(sg.subject) && "bg-primary text-primary-foreground")}>
                                    {sg.subject} ({sg.group})
                                  </Badge>
                                ))}
                              </div>
                            </TableCell>
                          </TableRow>
                        ))}
                      </TableBody>
                    </Table>
                  </CardContent>
                </Card>
              )}
              {/* Generated Teams Display */}
              {generatedTeams.length > 0 && (
                <Card className="bg-background/80 shadow-sm">
                  <CardHeader className="flex flex-row justify-between">
                    <div>
                      <CardTitle className="flex items-center gap-2 text-xl"><Users className="text-muted-foreground" /> Equipos generados ({generatedTeams.length})</CardTitle>
                      <CardDescription className="mt-1.5">Revisa la conformación de los equipos y la información de los estudiantes.</CardDescription>
                    </div>
                    <Button onClick={handleExport} variant="outline" size="sm" className="flex items-center gap-1 ml-2 hover:bg-primary/10 hover:text-primary">
                      <Download className="h-4 w-4" /> Exportar
                    </Button>
                  </CardHeader>
                  <CardContent className="space-y-4 pt-0">
                    {/* Display Unassigned Students Warning if any */}
                    {/*unassignedStudents.length > 0 && (
                    <Alert variant="destructive">
                      <AlertTriangle className="h-4 w-4 text-destructive" />
                      <AlertTitle>Estudiantes sin asignar ({unassignedStudents.length})</AlertTitle>
                      <AlertDescription>
                        <ScrollArea className="max-h-20 mt-1">
                          <ul className="list-disc pl-5 text-xs space-y-0.5">
                            {unassignedStudents.map(s => (
                              <li key={s.ID}>{s['Nombre completo']} (ID: {s.ID}) - Materias: {s.Materias.map(sg => `${sg.subject} (${sg.group})`).join(', ')}</li>
                            ))}
                          </ul>
                        </ScrollArea>
                        <span className="text-xs block mt-1">Estos estudiantes no pudieron ser asignados. Esto es un problema crítico, para más detalles revise las advertencias. Verifique las configuraciones y los datos del archivo original.</span>
                      </AlertDescription>
                    </Alert>
                  )*/}
                    <div className="space-y-6">
                      {generatedTeams.map((team) => (
                        <div key={team.id} className="border p-4 rounded-lg bg-background/60">
                          <h3 className="text-lg font-semibold mb-3 text-primary">
                            Equipo {team.id} ({team.students.length} Estudiante{team.students.length !== 1 ? 's' : ''})
                          </h3>
                          {/* Subject/Group Counts and Minimums Display */}
                          {selectedSubjects.length > 0 && (
                            <div className="mb-3 text-xs text-muted-foreground flex flex-wrap gap-x-3 gap-y-1">
                              {selectedSubjects.map(subj => {
                                const count = countStudentsWithSubject(team, subj);
                                const requiredMin = getDisplayMinimumForSubject(subj);
                                const isMet = count >= requiredMin;
                                const isPresent = count > 0;
                                const isCriticallyMissing = requiredMin > 0 && count === 0;
                                return (
                                  <span key={`${subj}-count`} className={cn(
                                    "font-medium px-1.5 py-0.5 rounded",
                                    isCriticallyMissing ? "bg-red-100 text-red-800 dark:bg-red-800 dark:text-red-100"
                                      : isMet ? "bg-green-100 text-green-800 dark:bg-green-800 dark:text-green-100"
                                        : isPresent ? "bg-yellow-100 text-yellow-800 dark:bg-yellow-800 dark:text-yellow-100"
                                          : "bg-gray-100 text-gray-500 dark:bg-gray-700 dark:text-gray-400"
                                  )}>
                                    {subj}: {count} / {requiredMin}
                                    {isCriticallyMissing && " (¡CRÍTICO!)"}
                                    {!isMet && !isCriticallyMissing && isPresent && ` (Faltan ${requiredMin - count})`}
                                  </span>
                                );
                              })}
                            </div>
                          )}
                          <Table className="border">
                            <TableHeader>
                              <TableRow>
                                <TableHead className="w-[80px]">ID</TableHead>
                                <TableHead>Estudiante</TableHead>
                                <TableHead>Materias y grupos</TableHead>
                              </TableRow>
                            </TableHeader>
                            <TableBody>
                              {team.students.sort((a, b) => String(a['Nombre completo']).localeCompare(String(b['Nombre completo']))).map((student, index) => {
                                const relevantSelectedSubjectGroups = student.Materias.filter(sg => selectedSubjects.includes(sg.subject));
                                return (
                                  <TableRow key={`${student.ID}-${index}`} className="text-sm">
                                    <TableCell className="font-mono text-xs">{student.ID}</TableCell>
                                    <TableCell>
                                      <div className="font-medium">{student['Nombre completo']}</div>
                                      <div className="text-xs text-muted-foreground flex items-center gap-1">
                                        <Mail className="h-3 w-3" />
                                        {student['Correo electrónico']}
                                      </div>
                                    </TableCell>
                                    <TableCell>
                                      <div className="flex flex-wrap gap-1">
                                        {student.Materias.length > 0 ? student.Materias.map((sg) => {
                                          const isSelected = relevantSelectedSubjectGroups.some(selected => selected.subject === sg.subject && selected.group === sg.group);
                                          return (
                                            <Badge
                                              key={`${sg.subject}-${sg.group}`}
                                              variant={isSelected ? "default" : "secondary"}
                                              className="text-xs"
                                            >
                                              {sg.subject} ({sg.group})
                                            </Badge>
                                          );
                                        }) : (
                                          <Badge variant="secondary" className="text-xs">Sin materias</Badge>
                                        )}
                                      </div>
                                    </TableCell>
                                  </TableRow>
                                );
                              })}
                            </TableBody>
                          </Table>
                        </div>
                      ))}
                    </div>
                  </CardContent>
                </Card>
              )}
            </div>
          </div>
        )}
        <footer className="py-6 text-center text-sm text-muted-foreground mt-8">
          Copyright © 2025 Julian Vanegas López
        </footer>
      </div>
    </>
=======
export default function Home() {
  

  // Rendering
  return (
    <><Landingpage /></>
>>>>>>> 51c69dfa
  );
}<|MERGE_RESOLUTION|>--- conflicted
+++ resolved
@@ -2,793 +2,11 @@
 import  Landingpage  from "./Views/landingpage";
 import { useState } from "react";
 
-<<<<<<< HEAD
-import type React from "react";
-import type { Student, Team, AssignmentWarning, MinStudentMode } from '@/types';
-import { useState, useCallback, useEffect, useMemo } from "react";
-import { File, FileUp, FileDown, Download, Users, Settings, Trash2, AlertTriangle, Mail, Shuffle, Sparkles, Zap } from "lucide-react";
-import { Button } from "@/components/ui/button";
-import { Input } from "@/components/ui/input";
-import { Card, CardHeader, CardTitle, CardDescription, CardContent, CardFooter } from "@/components/ui/card";
-import { Label } from "@/components/ui/label";
-import { Table, TableBody, TableCell, TableHead, TableHeader, TableRow } from "@/components/ui/table";
-import { Badge } from "@/components/ui/badge";
-import { Alert, AlertDescription, AlertTitle } from "@/components/ui/alert";
-import { Toaster } from "@/components/ui/toaster";
-import { Sidebar } from "@/components/ui/sidebar";
-import { ScrollArea } from "@/components/ui/scroll-area";
-import { RadioGroup, RadioGroupItem } from "@/components/ui/radio-group";
-import { Accordion, AccordionContent, AccordionItem, AccordionTrigger } from "@/components/ui/accordion";
-import { useToast } from "@/hooks/use-toast";
-import { generateExcelTemplate } from '@/lib/file_management/excelTemplate';
-import { parseStudentExcel } from '@/lib/file_management/excelProcessor';
-import { exportTeamsToExcel } from '@/lib/file_management/excelExporter';
-import { allocateTeams } from '@/lib/teams/allocator';
-import { getConfiguredSubjectMinimum } from '@/lib/teams/utils'; // Corrected import
-import { cn } from "@/lib/utils";
-
-// Helper: Count students with specific subject in a team.
-const countStudentsWithSubject = (team: Team, subject: string): number => {
-  return team.students.filter(s => s.Materias.some(sg => sg.subject === subject)).length;
-};
-
-/**
- * The main page component for the TeamUp application.
- *
- * This component provides the full workflow for uploading a student Excel file,
- * configuring team assignment parameters, generating teams according to subject/group constraints,
- * displaying warnings/errors, and exporting results.
- *
- * ## Main Features
- * - Uploads and parses an Excel file with student data.
- * - Allows configuration of:
- *   - Number of teams.
- *   - Subjects to consider for team assignment.
- *   - Minimum number of students per subject (global or per subject).
- * - Generates teams based on the selected configuration, ensuring subject/group requirements.
- * - Displays errors and warnings if team assignment cannot fully meet the requirements.
- * - Shows a preview of students, generated teams, and unassigned students.
- * - Exports the teams and warnings to an Excel file.
- * - Provides UI feedback via toast notifications.
- *
- * ## State Variables
- * - `students`: List of all loaded students.
- * - `fileName`: Name of the uploaded Excel file.
- * - `allSubjectsFromFile`: All unique subjects found in the file.
- * - `selectedSubjects`: Subjects selected for team assignment.
- * - `minStudentsPerSubject`: Global minimum students per subject.
- * - `numberOfTeams`: Number of teams to generate.
- * - `generatedTeams`: The generated teams after assignment.
- * - `error`: Error message for critical issues.
- * - `warnings`: List of assignment warnings (critical and non-critical).
- * - `minMode`: Mode for minimum students ('global' or 'individual').
- * - `individualMinStudents`: Minimum students per subject (for individual mode).
- *
- * ## Main Handlers
- * - `handleTemplate`: Downloads an Excel template for user guidance.
- * - `handleFileUpload`: Handles Excel file upload and parsing.
- * - `handleAssignTeams`: Generates teams based on the current configuration.
- * - `handleNumberOfTeamsChange`: Updates the number of teams.
- * - `handleSubjectToggle`: Toggles subject selection for team assignment.
- * - `handleIndividualMinChange`: Updates minimum students for a specific subject.
- * - `handleGlobalMinChange`: Updates the global minimum students per subject.
- * - `handleClearData`: Clears all loaded data and resets the app state.
- * - `handleExport`: Exports generated teams and warnings to an Excel file.
- *
- * ## UI Layout
- * - Initial card for file upload and template download.
- * - Main layout with configuration panel and results display when students are loaded.
- * - Error and warning alerts, students preview, and generated teams table.
- *
- * @component
- * @returns {JSX.Element} The rendered TeamUp main page.
- */
-export default function Home() {
-  // Main application states.
-  const [students, setStudents] = useState<Student[]>([]);
-  const [fileName, setFileName] = useState<string | null>(null);
-  const [allSubjectsFromFile, setAllSubjectsFromFile] = useState<string[]>([]);
-  const [selectedSubjects, setSelectedSubjects] = useState<string[]>([]);
-  const [minStudentsPerSubject, setMinStudentsPerSubject] = useState<number>(1);
-  const [numberOfTeams, setNumberOfTeams] = useState<number>(1);
-  const [generatedTeams, setGeneratedTeams] = useState<Team[]>([]);
-  const [error, setError] = useState<string | null>(null);
-  const [warnings, setWarnings] = useState<AssignmentWarning[]>([]);
-  const [minMode, setMinMode] = useState<MinStudentMode>('global');
-  const [individualMinStudents, setIndividualMinStudents] = useState<Record<string, number>>({});
-  const { toast } = useToast();
-  const hasStudents = students.length > 0;
-  const hasTeams = numberOfTeams > 1;
-
-  // Downloads the Excel template.
-  const handleTemplate = useCallback(() => {
-    const templateBlob = generateExcelTemplate();
-    const url = window.URL.createObjectURL(templateBlob);
-    const a = document.createElement('a');
-    a.href = url;
-    a.download = 'listado_estudiantes.xlsx';
-    document.body.appendChild(a);
-    a.click();
-    a.remove();
-    window.URL.revokeObjectURL(url);
-    toast({ title: "Éxito", description: "La plantilla de se ha descargado correctamente." });
-  }, [
-    toast
-  ]);
-
-  // IDs of students already assigned to teams.
-  const assignedStudentIDsInTeams = useMemo(() => {
-    return new Set(generatedTeams.flatMap(g => g.students.map(s => s.ID)));
-  }, [generatedTeams]);
-
-  // List of unassigned students.
-  const unassignedStudents = useMemo(() => {
-    return students.filter(s => !assignedStudentIDsInTeams.has(s.ID));
-  }, [students, assignedStudentIDsInTeams]);
-
-  // Gets the minimum to display for a subject (according to mode).
-  const getDisplayMinimumForSubject = useCallback((subject: string): number => {
-    return getConfiguredSubjectMinimum(subject, minMode, minStudentsPerSubject, individualMinStudents); // Corrected function call
-  }, [minMode, minStudentsPerSubject, individualMinStudents]);
-
-  // Handles Excel file upload and processing of students/subjects.
-  const handleFileUpload = useCallback(async (event: React.ChangeEvent<HTMLInputElement>) => {
-    const file = event.target.files?.[0];
-
-    if (!file) return;
-
-    // Clear previous states.
-    setFileName(file.name);
-    setError(null);
-    setWarnings([]);
-    setStudents([]);
-    setGeneratedTeams([]);
-    setSelectedSubjects([]);
-    setAllSubjectsFromFile([]);
-    setIndividualMinStudents({});
-
-    try {
-      const buffer = await file.arrayBuffer();
-      const { students: parsedStudents, uniqueSubjects } = parseStudentExcel(buffer);
-      setStudents(parsedStudents);
-      setAllSubjectsFromFile(uniqueSubjects);
-      setSelectedSubjects(uniqueSubjects);
-      const initialIndividualMins: Record<string, number> = {};
-      uniqueSubjects.forEach(subj => {
-        initialIndividualMins[subj] = 1;
-      });
-      setIndividualMinStudents(initialIndividualMins);
-      toast({ title: "Éxito", description: "Archivo cargado y procesado correctamente." });
-    } catch (err) {
-      console.error("Error processing Excel file:", err);
-      const errorMessage = err instanceof Error ? err.message : "Ocurrió un error desconocido al procesar el archivo.";
-      setError(errorMessage);
-      toast({ title: "Error", description: errorMessage, variant: "destructive" });
-      setFileName(null);
-      setStudents([]);
-      setSelectedSubjects([]);
-      setAllSubjectsFromFile([]);
-      setIndividualMinStudents({});
-    } finally {
-      if (event.target) {
-        event.target.value = '';
-      }
-    }
-  }, [toast]);
-
-  // Generates teams according to the current configuration.
-  const handleAssignTeams = useCallback(() => {
-    setError(null);
-    setWarnings([]);
-    setGeneratedTeams([]);
-
-    // Pre-validations.
-    if (students.length === 0) {
-      setError("No hay estudiantes para asignar. Cargue un archivo de Excel.");
-      toast({ title: "Error", description: "No hay estudiantes cargados.", variant: "destructive" });
-      return;
-    }
-
-    if (selectedSubjects.length === 0) {
-      setError("No hay materias seleccionadas para distribuir los estudiantes.");
-      toast({ title: "Error", description: "Seleccione al menos una materia.", variant: "destructive" });
-      return;
-    }
-
-    if (numberOfTeams <= 0) {
-      setError("El número de equipos debe ser mayor que cero.");
-      toast({ title: "Error", description: "El número de equipos debe ser positivo.", variant: "destructive" });
-      return;
-    }
-
-    if (minMode === 'global' && minStudentsPerSubject <= 0) {
-      setError("El número mínimo de estudiantes por materia debe ser mayor que cero.");
-      toast({ title: "Error", description: "El mínimo global debe ser positivo.", variant: "destructive" });
-      return;
-    }
-
-    if (minMode === 'individual' && selectedSubjects.some(subj => (individualMinStudents[subj] ?? 1) <= 0)) {
-      setError("El número mínimo de estudiantes por materia debe ser mayor que cero.");
-      toast({ title: "Error", description: "Los mínimos por materia deben ser positivos.", variant: "destructive" });
-      return;
-    }
-
-    try {
-      const { teams, warnings: assignmentWarnings } = allocateTeams(
-        students,
-        selectedSubjects,
-        numberOfTeams,
-        minMode,
-        minStudentsPerSubject,
-        individualMinStudents
-      );
-      setGeneratedTeams(teams);
-      setWarnings(assignmentWarnings);
-
-      const criticalFailures = assignmentWarnings.filter(w => w.isCritical);
-
-      if (criticalFailures.length > 0) {
-        toast({ title: "Equipos generados con errores", description: `${criticalFailures.length} problema(s) críticos detectados. Revise las advertencias.`, variant: "destructive", duration: 9000 });
-      } else if (assignmentWarnings.length > 0) {
-        toast({ title: "Equipos generados con advertencias", description: "Algunos requisitos pueden no haberse cumplido. Revise las advertencias.", variant: "warning", duration: 7000 });
-      } else if (teams.length > 0) {
-        toast({ title: "Éxito", description: "Equipos asignados correctamente." });
-      } else {
-        if (!assignmentWarnings.some(w => w.isCritical)) {
-          setError("No se pudieron generar equipos con la configuración actual (posiblemente no hay estudiantes con las materias seleccionadas).");
-          toast({ title: "Error", description: "No se generaron equipos. Verifique la selección de materias.", variant: "destructive" });
-        }
-      }
-    } catch (err) {
-      console.error("Error during team allocation:", err);
-      const message = err instanceof Error ? err.message : "Ocurrió un error desconocido al asignar equipos.";
-      setError(message);
-      toast({ title: "Error", description: message, variant: "destructive" });
-    }
-  }, [
-    students,
-    selectedSubjects,
-    numberOfTeams,
-    minMode,
-    minStudentsPerSubject,
-    individualMinStudents,
-    toast
-  ]);
-
-  // Changes the number of teams and clears previous results.
-  const handleNumberOfTeamsChange = useCallback((value: number) => {
-    setNumberOfTeams(Math.max(1, value || 1));
-    setGeneratedTeams([]);
-    setWarnings([]);
-    setError(null);
-  }, []);
-
-  // Toggles the selection of a subject and updates individual minimums.
-  const handleSubjectToggle = useCallback((subject: string) => {
-    setSelectedSubjects(prev =>
-      prev.includes(subject) ? prev.filter(s => s !== subject) : [...prev, subject]
-    );
-    setIndividualMinStudents(prevMins => {
-      const newMins = { ...prevMins };
-      if (!selectedSubjects.includes(subject) && !(subject in newMins)) {
-        newMins[subject] = 1;
-      }
-      return newMins;
-    });
-    setGeneratedTeams([]);
-    setWarnings([]);
-    setError(null);
-  }, [selectedSubjects]);
-
-  // Changes the individual minimum for a subject.
-  const handleIndividualMinChange = useCallback((subject: string, value: number) => {
-    setIndividualMinStudents(prev => ({
-      ...prev,
-      [subject]: Math.max(1, value || 1)
-    }));
-    setGeneratedTeams([]);
-    setWarnings([]);
-    setError(null);
-  }, []);
-
-  // Changes the global minimum for all subjects.
-  const handleGlobalMinChange = useCallback((value: number) => {
-    setMinStudentsPerSubject(Math.max(1, value || 1));
-    setGeneratedTeams([]);
-    setWarnings([]);
-    setError(null);
-  }, []);
-
-  // Clears all data and application states.
-  const handleClearData = useCallback(() => {
-    setStudents([]);
-    setFileName(null);
-    setSelectedSubjects([]);
-    setAllSubjectsFromFile([]);
-    setMinStudentsPerSubject(1);
-    setNumberOfTeams(1);
-    setGeneratedTeams([]);
-    setError(null);
-    setWarnings([]);
-    setMinMode('global');
-    setIndividualMinStudents({});
-    const fileInput = document.getElementById('file-upload') as HTMLInputElement;
-    if (fileInput) {
-      fileInput.value = '';
-    }
-    toast({ title: "Datos eliminados", description: "Se han limpiado los datos cargados y la configuración." });
-  }, [toast]);
-
-  // Exports the generated teams and unassigned students to an Excel file.
-  const handleExport = useCallback(async () => {
-    if (generatedTeams.length === 0 && unassignedStudents.length === 0) {
-      toast({ title: "Error", description: "No hay equipos generados ni estudiantes sin asignar.", variant: "destructive" });
-      return;
-    }
-    try {
-      const blob = exportTeamsToExcel(
-        generatedTeams,
-        students,
-        selectedSubjects,
-        warnings,
-        fileName,
-        minMode,
-        minStudentsPerSubject,
-        individualMinStudents
-      );
-      const link = document.createElement("a");
-      link.href = URL.createObjectURL(blob);
-      const exportFileName = (fileName ? fileName.replace(/\.xlsx?$/, '') : 'equipos') + '_asignados.xlsx';
-      link.download = exportFileName;
-      document.body.appendChild(link);
-      link.click();
-      document.body.removeChild(link);
-      URL.revokeObjectURL(link.href);
-      toast({ title: "Éxito", description: "Equipos exportados correctamente." });
-    } catch (err) {
-      console.error("Error exporting to Excel:", err);
-      const message = err instanceof Error ? err.message : "Ocurrió un error desconocido al exportar los equipos.";
-      setError(message);
-      toast({ title: "Error", description: message, variant: "destructive" });
-    }
-  }, [
-    generatedTeams,
-    students,
-    selectedSubjects,
-    warnings,
-    fileName,
-    minMode,
-    minStudentsPerSubject,
-    individualMinStudents,
-    unassignedStudents.length,
-    toast
-  ]);
-
-  // Rendering
-  return (
-    <>
-      {/* Sidebar fija visible en todas las pantallas */}
-      <Sidebar key={`${hasStudents}-${hasTeams}`} // Fuerza re-renderizado al cambiar hasStudents
-        onDownloadTemplate={handleTemplate} // Fun para descargar plantilla
-        hasStudents={hasStudents} // Indica si hay estudiantes cargados
-        hasTeams={hasTeams}
-        /> 
-      {/* Contenido principal */}
-      <div className="ml-[305px] container mx-auto flex flex-col p-4 md:p-8 min-h-screen bg-secondary">
-        <Toaster />
-        {/* Initial screen with full width file upload card */}
-        {!hasStudents && (
-          <main className="flex-1 flex justify-center items-center bg-secondary">
-            <Card className="shadow-sm  w-full md:w-2/3 mx-auto shadow-2xl">
-              <CardHeader>
-                <CardTitle className="text-2xl font-semibold flex items-center justify-center gap-2 text-center">
-                  Bienvenid@ ¡Comencemos!
-                </CardTitle>
-                <CardDescription className="text-sm text-muted-foreground text-center">
-                  Para empezar debes cargar un archivo de Excel con el listado de estudiantes. Asegúrate que contenga las siguientes columnas: ID, Nombre completo, Correo electrónico, Materias y Grupos.
-                </CardDescription>
-              </CardHeader>
-              <CardContent>
-                <div className="space-y-2">
-                  <Label htmlFor="file-upload" className={cn(
-                    "flex items-center justify-center w-full h-32 px-4 transition bg-background border-2 border-border border-dashed rounded-md appearance-none cursor-pointer hover:border-primary focus:outline-none",
-                    fileName && "border-primary bg-primary/10"
-                  )}>
-                    <span className="flex items-center space-x-2 text-center">
-                      <FileUp className="h-6 w-6 " />
-                      <span className="font-medium text-foreground">
-                        {fileName ? `${fileName}` : 'Haz clic o arrastra para subir un archivo'}
-                      </span>
-                    </span>
-                    <Input
-                      id="file-upload"
-                      type="file"
-                      accept=".xlsx"
-                      onChange={handleFileUpload}
-                      className="sr-only"
-                    />
-                  </Label>
-                  <p className="text-xs text-center text-muted-foreground mt-1">
-                    Solo se permiten archivos .xlsx
-                  </p>
-                </div>
-              </CardContent>
-            </Card>
-          </main>
-        )}
-
-        {/* Main layout when students are loaded */}
-        {hasStudents && (
-          <div className="grid grid-cols-1 md:grid-cols-3 gap-6 relative">
-            {/* Configuration Column */}
-            <div className="md:col-span-1 space-y-6">
-              <Card className="shadow-sm">
-                <CardHeader>
-                  <CardTitle className="text-lg font-semibold flex items-center gap-2">
-                    <File className="text-accent" />
-                    Cargar archivo
-                  </CardTitle>
-                  <CardDescription className="text-sm text-muted-foreground">
-                    Selecciona un archivo de Excel con el listado de estudiantes.
-                  </CardDescription>
-                </CardHeader>
-                <CardContent>
-                  <div className="space-y-2">
-                    <Label htmlFor="file-upload" className={cn(
-                      "flex items-center justify-center w-full h-20 px-4 transition bg-background border-2 border-border border-dashed rounded-md appearance-none cursor-pointer hover:border-primary focus:outline-none",
-                      fileName && "border-primary bg-primary/10"
-                    )}>
-                      <span className="flex items-center space-x-2 text-center">
-                        <FileUp className="h-5 w-5 text-primary" />
-                        <span className="font-medium text-foreground text-sm">
-                          {fileName ? `${fileName}` : 'Haz clic o arrastra para subir un archivo'}
-                        </span>
-                      </span>
-                      <Input
-                        id="file-upload"
-                        type="file"
-                        accept=".xlsx"
-                        onChange={handleFileUpload}
-                        className="sr-only"
-                      />
-                    </Label>
-                    <p className="text-xs text-end text-muted-foreground mt-1">
-                      Solo se permiten archivos .xlsx
-                    </p>
-                    <Button variant="outline" size="sm" onClick={handleClearData} className="w-full flex items-center gap-1 hover:bg-primary/10 hover:text-primary">
-                      <Trash2 className="w-4 h-4" /> Limpiar datos
-                    </Button>
-                  </div>
-                </CardContent>
-              </Card>
-              {/* Configuration Section only if students loaded */}
-              <div className="md:sticky md:top-0 md:self-start h-screen scroll no-scrollbar">
-                <Card className="shadow-sm">
-                  <CardHeader>
-                    <CardTitle className="text-lg font-semibold flex items-center gap-2"><Settings className="text-primary" /> Configurar equipos</CardTitle>
-                    <CardDescription className="text-sm text-muted-foreground">Define cómo se conformarán los equipos.</CardDescription>
-                  </CardHeader>
-                  <CardContent className="space-y-6 no-scrollbar">
-                    {/* Number of Teams */}
-                    <div className="space-y-2">
-                      <Label htmlFor="num-teams" className="font-semibold block mb-2">Cantidad máxima de equipos</Label>
-                      <Input
-                        id="num-teams"
-                        type="number"
-                        min="1"
-                        value={numberOfTeams}
-                        onChange={(e) => handleNumberOfTeamsChange(parseInt(e.target.value))}
-                        placeholder="Ej: 5"
-                        className="form-input"
-                      />
-                    </div>
-                    {/* Subjects to Consider */}
-                    <div className="space-y-2">
-                      <Label className="font-semibold block mb-2">Materias a considerar</Label>
-                      <div className="space-y-1 rounded-md border p-2 bg-background">
-                        {allSubjectsFromFile.length > 0 ? allSubjectsFromFile.map((subject) => (
-                          <div key={subject} className="flex items-center space-x-2">
-                            <input
-                              type="checkbox"
-                              id={`subject-${subject}`}
-                              checked={selectedSubjects.includes(subject)}
-                              onChange={() => handleSubjectToggle(subject)}
-                              className="form-checkbox h-4 w-4 text-primary border-muted-foreground rounded focus:ring-primary cursor-pointer"
-                            />
-                            <Label htmlFor={`subject-${subject}`} className="text-sm font-normal cursor-pointer">
-                              {subject}
-                            </Label>
-                          </div>
-                        )) : (
-                          <p className="text-sm text-muted-foreground">No hay materias detectadas en el archivo.</p>
-                        )}
-                      </div>
-                      <p className="text-xs text-muted-foreground">Marca las materias que deben estar presentes en cada equipo.</p>
-                    </div>
-                    {/* Minimum Students Configuration */}
-                    <div className="space-y-3">
-                      <Label className="font-semibold block mb-2">Mínimo de estudiantes por materia</Label>
-                      <RadioGroup value={minMode} onValueChange={(value) => {
-                        setMinMode(value as MinStudentMode);
-                        setGeneratedTeams([]);
-                        setWarnings([]);
-                        setError(null);
-                      }} className="mb-2">
-                        <div className="flex items-center space-x-2">
-                          <RadioGroupItem value="global" id="min-global" />
-                          <Label htmlFor="min-global" className="font-normal">Valor global</Label>
-                        </div>
-                        <div className="flex items-center space-x-2">
-                          <RadioGroupItem value="individual" id="min-individual" />
-                          <Label htmlFor="min-individual" className="font-normal">Valor por materia</Label>
-                        </div>
-                      </RadioGroup>
-                      {minMode === 'global' && (
-                        <div className="space-y-2 mt-1">
-                          <p className="text-xs text-muted-foreground mb-2">Define el mínimo para todas las materias seleccionadas:</p>
-                          <Input
-                            id="min-students-global"
-                            type="number"
-                            min="1"
-                            value={minStudentsPerSubject}
-                            onChange={(e) => handleGlobalMinChange(parseInt(e.target.value))}
-                            placeholder="Ej: 1"
-                            className="form-input"
-                          />
-                          <p className="text-xs text-muted-foreground">Cada equipo intentará incluir mínimo este número de estudiantes para cada materia considerando su grupo.</p>
-                        </div>
-                      )}
-                      {minMode === 'individual' && (
-                        <div className="space-y-2 mt-1">
-                          <p className="text-xs text-muted-foreground mb-2">Define el mínimo para cada materia seleccionada:</p>
-                          <div className="w-full rounded-md border p-2 bg-background space-y-2">
-                            {selectedSubjects.length > 0 ? selectedSubjects.map(subject => (
-                              <div key={subject} className="flex items-center justify-between space-x-2">
-                                <Label htmlFor={`min-${subject}`} className="text-sm flex-1 truncate">{subject}</Label>
-                                <Input
-                                  id={`min-${subject}`}
-                                  type="number"
-                                  min="1"
-                                  value={individualMinStudents[subject] ?? 1}
-                                  onChange={(e) => handleIndividualMinChange(subject, parseInt(e.target.value))}
-                                  className="form-input w-20 h-8 text-sm"
-                                  placeholder="1"
-                                />
-                              </div>
-                            )) : (
-                              <p className="text-sm text-muted-foreground text-center py-4">Selecciona materias primero.</p>
-                            )}
-                          </div>
-                          <p className="text-xs text-muted-foreground">Cada equipo intentará incluir mínimo este número de estudiantes para cada materia considerando su grupo.</p>
-                        </div>
-                      )}
-                    </div>
-                  </CardContent>
-                  <CardFooter>
-                    <Button onClick={handleAssignTeams} disabled={students.length === 0 || selectedSubjects.length === 0} className="flex items-center gap-2 w-full">
-                      <Shuffle className="h-4 w-4" /> Generar equipos
-                    </Button>
-                  </CardFooter>
-                </Card>
-              </div>
-            </div>
-
-            {/* Results Column */}
-            <div className="md:col-span-2 space-y-6">
-              {/* Global Error Display */}
-              {error && (
-                <Alert variant="destructive">
-                  <AlertTriangle className="h-4 w-4 text-destructive" />
-                  <AlertTitle>Error en la aplicación</AlertTitle>
-                  <AlertDescription>{error}</AlertDescription>
-                </Alert>
-              )}
-              {/* Warnings & Errors (shown when teams generated and warnings exist) */}
-              {warnings.length > 0 && generatedTeams.length > 0 && (
-                <Card className="shadow-sm">
-                  <Accordion type="single" collapsible className="w-full">
-                    <AccordionItem value="warnings" className="border-none">
-                      <CardHeader className={cn("p-4 rounded-t-lg", warnings.some(w => w.isCritical) ? "bg-destructive/10" : "bg-yellow-50 dark:bg-yellow-900/30")}>
-                        <AccordionTrigger className="p-0 hover:no-underline [&[data-state=open]>svg]:rotate-180">
-                          <div className="flex items-center flex-1">
-                            <AlertTriangle className={cn("h-5 w-5", warnings.some(w => w.isCritical) ? "text-destructive" : "text-yellow-600 dark:text-yellow-400")} />
-                            <CardTitle className={cn("text-lg pl-2 mb-0", warnings.some(w => w.isCritical) ? "text-destructive" : "text-yellow-800 dark:text-yellow-300")}>
-                              Advertencias y errores ({warnings.length})
-                              {warnings.some(w => w.isCritical) && " - ¡CRÍTICO!"}
-                            </CardTitle>
-                          </div>
-                        </AccordionTrigger>
-                      </CardHeader>
-                      <AccordionContent className="border border-t-0 rounded-b-lg p-4">
-                        <AlertDescription className="pl-0">
-                          Revisa los siguientes problemas{warnings.some(w => w.isCritical) && ". Algunos son críticos y requieren ajustes"}:
-                          <ul className="list-disc pl-5 space-y-1 mt-2">
-                            {warnings.map((warning, index) => (
-                              <li key={index} className={cn(
-                                "text-sm",
-                                warning.isCritical && "font-semibold text-destructive dark:text-red-300"
-                              )}>
-                                {warning.isCritical && <Badge variant="destructive" className="mr-1.5 text-xs px-1 py-0 align-middle">CRÍTICO</Badge>}
-                                {warning.message}
-                              </li>
-                            ))}
-                          </ul>
-                          <p className="mt-3 text-xs text-muted-foreground">Estos detalles también se incluirán al exportar los datos.</p>
-                        </AlertDescription>
-                      </AccordionContent>
-                    </AccordionItem>
-                  </Accordion>
-                </Card>
-              )}
-              {/* Students preview (shown only if students loaded and no teams generated yet) */}
-              {students.length > 0 && generatedTeams.length === 0 && (
-                <Card className="bg-background/80 shadow-sm">
-                  <CardHeader>
-                    <CardTitle className="flex items-center gap-2 text-xl"><Users className="text-muted-foreground" /> Listado de estudiantes ({students.length})</CardTitle>
-                    <CardDescription className="mt-1.5">Estudiantes cargados desde '{fileName}'. Verifica las materias seleccionadas (<Badge variant="default" className="text-xs px-1.5 py-0.5 align-middle bg-primary text-primary-foreground">color verde</Badge>).</CardDescription>
-                  </CardHeader>
-                  <CardContent>
-                    <Table className="border">
-                      <TableHeader>
-                        <TableRow>
-                          <TableHead className="w-[100px]">ID</TableHead>
-                          <TableHead>Estudiante</TableHead>
-                          <TableHead>Materias y grupos</TableHead>
-                        </TableRow>
-                      </TableHeader>
-                      <TableBody>
-                        {students.map((student, index) => (
-                          <TableRow key={`${student.ID}-${index}`} className="hover:bg-muted/30">
-                            <TableCell className="font-mono text-xs">{student.ID}</TableCell>
-                            <TableCell>
-                              <div className="font-medium">{student['Nombre completo']}</div>
-                              <div className="text-xs text-muted-foreground flex items-center gap-1">
-                                <Mail className="h-3 w-3" />
-                                {student['Correo electrónico']}
-                              </div>
-                            </TableCell>
-                            <TableCell>
-                              <div className="flex flex-wrap gap-1">
-                                {student.Materias.map((sg) => (
-                                  <Badge key={`${sg.subject}-${sg.group}`} variant={selectedSubjects.includes(sg.subject) ? "default" : "secondary"} className={cn("text-xs", selectedSubjects.includes(sg.subject) && "bg-primary text-primary-foreground")}>
-                                    {sg.subject} ({sg.group})
-                                  </Badge>
-                                ))}
-                              </div>
-                            </TableCell>
-                          </TableRow>
-                        ))}
-                      </TableBody>
-                    </Table>
-                  </CardContent>
-                </Card>
-              )}
-              {/* Generated Teams Display */}
-              {generatedTeams.length > 0 && (
-                <Card className="bg-background/80 shadow-sm">
-                  <CardHeader className="flex flex-row justify-between">
-                    <div>
-                      <CardTitle className="flex items-center gap-2 text-xl"><Users className="text-muted-foreground" /> Equipos generados ({generatedTeams.length})</CardTitle>
-                      <CardDescription className="mt-1.5">Revisa la conformación de los equipos y la información de los estudiantes.</CardDescription>
-                    </div>
-                    <Button onClick={handleExport} variant="outline" size="sm" className="flex items-center gap-1 ml-2 hover:bg-primary/10 hover:text-primary">
-                      <Download className="h-4 w-4" /> Exportar
-                    </Button>
-                  </CardHeader>
-                  <CardContent className="space-y-4 pt-0">
-                    {/* Display Unassigned Students Warning if any */}
-                    {/*unassignedStudents.length > 0 && (
-                    <Alert variant="destructive">
-                      <AlertTriangle className="h-4 w-4 text-destructive" />
-                      <AlertTitle>Estudiantes sin asignar ({unassignedStudents.length})</AlertTitle>
-                      <AlertDescription>
-                        <ScrollArea className="max-h-20 mt-1">
-                          <ul className="list-disc pl-5 text-xs space-y-0.5">
-                            {unassignedStudents.map(s => (
-                              <li key={s.ID}>{s['Nombre completo']} (ID: {s.ID}) - Materias: {s.Materias.map(sg => `${sg.subject} (${sg.group})`).join(', ')}</li>
-                            ))}
-                          </ul>
-                        </ScrollArea>
-                        <span className="text-xs block mt-1">Estos estudiantes no pudieron ser asignados. Esto es un problema crítico, para más detalles revise las advertencias. Verifique las configuraciones y los datos del archivo original.</span>
-                      </AlertDescription>
-                    </Alert>
-                  )*/}
-                    <div className="space-y-6">
-                      {generatedTeams.map((team) => (
-                        <div key={team.id} className="border p-4 rounded-lg bg-background/60">
-                          <h3 className="text-lg font-semibold mb-3 text-primary">
-                            Equipo {team.id} ({team.students.length} Estudiante{team.students.length !== 1 ? 's' : ''})
-                          </h3>
-                          {/* Subject/Group Counts and Minimums Display */}
-                          {selectedSubjects.length > 0 && (
-                            <div className="mb-3 text-xs text-muted-foreground flex flex-wrap gap-x-3 gap-y-1">
-                              {selectedSubjects.map(subj => {
-                                const count = countStudentsWithSubject(team, subj);
-                                const requiredMin = getDisplayMinimumForSubject(subj);
-                                const isMet = count >= requiredMin;
-                                const isPresent = count > 0;
-                                const isCriticallyMissing = requiredMin > 0 && count === 0;
-                                return (
-                                  <span key={`${subj}-count`} className={cn(
-                                    "font-medium px-1.5 py-0.5 rounded",
-                                    isCriticallyMissing ? "bg-red-100 text-red-800 dark:bg-red-800 dark:text-red-100"
-                                      : isMet ? "bg-green-100 text-green-800 dark:bg-green-800 dark:text-green-100"
-                                        : isPresent ? "bg-yellow-100 text-yellow-800 dark:bg-yellow-800 dark:text-yellow-100"
-                                          : "bg-gray-100 text-gray-500 dark:bg-gray-700 dark:text-gray-400"
-                                  )}>
-                                    {subj}: {count} / {requiredMin}
-                                    {isCriticallyMissing && " (¡CRÍTICO!)"}
-                                    {!isMet && !isCriticallyMissing && isPresent && ` (Faltan ${requiredMin - count})`}
-                                  </span>
-                                );
-                              })}
-                            </div>
-                          )}
-                          <Table className="border">
-                            <TableHeader>
-                              <TableRow>
-                                <TableHead className="w-[80px]">ID</TableHead>
-                                <TableHead>Estudiante</TableHead>
-                                <TableHead>Materias y grupos</TableHead>
-                              </TableRow>
-                            </TableHeader>
-                            <TableBody>
-                              {team.students.sort((a, b) => String(a['Nombre completo']).localeCompare(String(b['Nombre completo']))).map((student, index) => {
-                                const relevantSelectedSubjectGroups = student.Materias.filter(sg => selectedSubjects.includes(sg.subject));
-                                return (
-                                  <TableRow key={`${student.ID}-${index}`} className="text-sm">
-                                    <TableCell className="font-mono text-xs">{student.ID}</TableCell>
-                                    <TableCell>
-                                      <div className="font-medium">{student['Nombre completo']}</div>
-                                      <div className="text-xs text-muted-foreground flex items-center gap-1">
-                                        <Mail className="h-3 w-3" />
-                                        {student['Correo electrónico']}
-                                      </div>
-                                    </TableCell>
-                                    <TableCell>
-                                      <div className="flex flex-wrap gap-1">
-                                        {student.Materias.length > 0 ? student.Materias.map((sg) => {
-                                          const isSelected = relevantSelectedSubjectGroups.some(selected => selected.subject === sg.subject && selected.group === sg.group);
-                                          return (
-                                            <Badge
-                                              key={`${sg.subject}-${sg.group}`}
-                                              variant={isSelected ? "default" : "secondary"}
-                                              className="text-xs"
-                                            >
-                                              {sg.subject} ({sg.group})
-                                            </Badge>
-                                          );
-                                        }) : (
-                                          <Badge variant="secondary" className="text-xs">Sin materias</Badge>
-                                        )}
-                                      </div>
-                                    </TableCell>
-                                  </TableRow>
-                                );
-                              })}
-                            </TableBody>
-                          </Table>
-                        </div>
-                      ))}
-                    </div>
-                  </CardContent>
-                </Card>
-              )}
-            </div>
-          </div>
-        )}
-        <footer className="py-6 text-center text-sm text-muted-foreground mt-8">
-          Copyright © 2025 Julian Vanegas López
-        </footer>
-      </div>
-    </>
-=======
 export default function Home() {
   
 
   // Rendering
   return (
     <><Landingpage /></>
->>>>>>> 51c69dfa
   );
 }